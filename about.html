<!DOCTYPE html>
<html lang="ar" dir="rtl">
<head>
  <meta charset="UTF-8">
  <meta name="viewport" content="width=device-width, initial-scale=1.0">
  <meta name="description" content="من نحن - نور الحوزة: مشروعٌ رقميٌّ حوزويٌّ، وُلِدَ من رحمِ العشقِ لعلومِ آلِ محمدٍ (ص)، يسعى لخدمةِ الدينِ والمجتمعِ بجهدٍ مُقلٍّ ونفَسٍ مُتواضع.">
  <title>مَن نحنُ | نورُ الحوزة - سيرةٌ ومسيرةٌ في خدمةِ الكلمةِ النورانيّة</title>

  <link href="https://fonts.googleapis.com/css2?family=Cairo:wght@300;400;500;600;700;900&amp;family=Amiri:ital,wght@0,400;0,700;1,400;1,700&amp;display=swap" rel="stylesheet">
  <link rel="stylesheet" href="https://cdnjs.cloudflare.com/ajax/libs/font-awesome/6.5.2/css/all.min.css" integrity="sha512-SnH5WK+bZxgPHs44uWIX+LLJAJ9/2PkPKZ5QiAj6Ta86w+fsb2TkcmfRyVX3pBnMFcV7oQPJkl9QevSCWr3W6A==" crossorigin="anonymous" referrerpolicy="no-referrer">
  <link rel="icon" href="Icon.png" type="image/png">

<script>
    (function(c,l,a,r,i,t,y){
        c[a]=c[a]||function(){(c[a].q=c[a].q||[]).push(arguments)};
        t=l.createElement(r);t.async=1;t.src="https://www.clarity.ms/tag/"+i;
        y=l.getElementsByTagName(r)[0];y.parentNode.insertBefore(t,y);
    })(window, document, "clarity", "script", "ro0e5w8yvs");
</script>

  <style>
    /* بسم الله الرحمن الرحيم، نستلهم من نوره الإلهي جمال التكوين ودقة النظام */
    /* Reset عام محسن وإعدادات أساسية */
    *, *::before, *::after {
      margin: 0;
      padding: 0;
      box-sizing: border-box;
    }

    html {
      scroll-behavior: smooth;
      font-size: 100%;
    }

    body {
      font-family: 'Cairo', sans-serif;
      background-color: var(--clr-bg-main);
      color: var(--clr-text-primary);
      line-height: 1.8;
      overflow-x: hidden;
      transition: background-color var(--transition-long), color var(--transition-long);
    }

    a {
      text-decoration: none;
      color: inherit;
      transition: color var(--transition-medium);
    }
    a:hover { color: var(--clr-accent-hover); }
    img { max-width: 100%; height: auto; display: block; }

    /* متغيرات الألوان والتصميم الرئيسية */
    :root {
      --clr-primary: #054a29;
      --clr-primary-darker: #03381f;
      --clr-primary-lighter: #0a6b3e;
      --clr-secondary: #f9e9b6;
      --clr-secondary-darker: #f5dd9b;
      --clr-accent: #b35f2f;
      --clr-accent-hover: #934c24;
      --clr-accent-light: #d88c5c;
      --clr-bg-main: #f7f7f7;
      --clr-bg-card: #ffffff;
      --clr-bg-header-footer: var(--clr-primary);
      --clr-text-primary: #333333;
      --clr-text-secondary: #555555;
      --clr-text-light: #fafafa;
      --clr-text-on-accent: #ffffff;

      --font-primary: 'Cairo', sans-serif;
      --font-secondary: 'Amiri', serif;

      --shadow-soft: 0 4px 12px rgba(0,0,0,0.08);
      --shadow-medium: 0 6px 20px rgba(0,0,0,0.1);
      --shadow-strong: 0 8px 30px rgba(0,0,0,0.12);

      --border-radius-small: 0.3rem;
      --border-radius-medium: 0.6rem;
      --border-radius-large: 1rem;

      --transition-short: 0.2s ease-in-out;
      --transition-medium: 0.3s ease-in-out;
      --transition-long: 0.5s ease-in-out;

      --container-width-main: 1140px;
      --spacing-xs: 0.25rem;
      --spacing-sm: 0.5rem;
      --spacing-md: 1rem;
      --spacing-lg: 1.5rem;
      --spacing-xl: 2.5rem;
      --spacing-xxl: 4rem;
    }

    .container {
      width: 90%;
      max-width: var(--container-width-main);
      margin: 0 auto;
      padding: 0 1rem;
    }

    /* ======== أنماط رأس الصفحة الموحد ======== */
    .site-header {
      background: var(--clr-bg-header-footer, var(--clr-primary, #054a29));
      color: var(--clr-text-light, #fafafa);
      padding: 1rem 0;
      box-shadow: var(--shadow-medium, 0 6px 20px rgba(0,0,0,0.1));
      position: sticky;
      top: 0;
      z-index: 1000;
      transition: background-color var(--transition-medium, 0.3s ease-in-out);
    }

    .site-header .nav-container {
      display: flex;
      justify-content: space-between;
      align-items: center;
    }

    .site-header .logo a {
      display: flex;
      align-items: center;
      text-decoration: none;
      color: var(--clr-text-light, #fafafa);
    }

    .site-header .logo-icon {
      width: 40px;
      height: 40px;
      margin-left: 0.75rem;
      border-radius: var(--border-radius-small, 0.3rem);
      object-fit: cover;
    }

    .site-header .logo-title-text {
      font-family: var(--font-secondary, 'Amiri', serif);
      font-size: clamp(1.8rem, 4vw, 2.5rem);
      font-weight: 700;
      letter-spacing: 0.5px;
      color: var(--clr-text-light, #fafafa);
    }

    .main-navigation ul {
      list-style: none;
      display: flex;
      margin: 0;
      padding: 0;
      gap: 1.5rem;
    }

    .main-navigation .nav-link {
      font-family: var(--font-primary, 'Cairo', sans-serif);
      color: var(--clr-secondary, #f9e9b6);
      text-decoration: none;
      font-size: 1rem;
      font-weight: 500;
      padding: 0.5rem 0.75rem;
      border-radius: var(--border-radius-small, 0.3rem);
      transition: color var(--transition-medium, 0.3s ease-in-out), background-color var(--transition-medium, 0.3s ease-in-out);
      display: flex;
      align-items: center;
    }

    .main-navigation .nav-link i {
      margin-left: 0.5rem;
      font-size: 0.9em;
    }

    .main-navigation .nav-link:hover,
    .main-navigation .nav-link:focus {
      color: var(--clr-text-light, #fafafa);
      background-color: var(--clr-primary-lighter, #0a6b3e);
    }

    .main-navigation .nav-link.active {
      color: var(--clr-text-light, #fafafa);
      font-weight: bold;
      background-color: var(--clr-accent, #b35f2f);
    }

    .header-action .btn-chat-cta {
      background: var(--clr-accent, #b35f2f);
      color: var(--clr-text-on-accent, #ffffff);
      padding: 0.6rem 1.2rem;
      border-radius: var(--border-radius-medium, 0.6rem);
      font-weight: 600;
      font-size: 0.9rem;
      transition: transform var(--transition-medium, 0.3s ease-in-out), background-color var(--transition-medium, 0.3s ease-in-out), box-shadow var(--transition-medium, 0.3s ease-in-out);
      display: inline-flex;
      align-items: center;
      gap: 0.5rem;
      text-decoration: none;
    }

    .header-action .btn-chat-cta:hover,
    .header-action .btn-chat-cta:focus {
      background: var(--clr-accent-hover, #934c24);
      transform: translateY(-3px) scale(1.02);
      box-shadow: var(--shadow-medium, 0 6px 20px rgba(0,0,0,0.1));
    }

    .mobile-nav-toggle {
      display: none;
      background: none;
      border: none;
      color: var(--clr-text-light, #fafafa);
      font-size: 1.8rem;
      cursor: pointer;
      padding: 0.5rem;
    }
    /* ======== نهاية أنماط رأس الصفحة الموحد ======== */

    /* تذييل الصفحة */
    .site-footer {
      background: var(--clr-bg-header-footer);
      color: var(--clr-text-light);
      padding: 1.5rem 0;
      box-shadow: var(--shadow-medium);
    }
    .site-footer .nav-container {
      display: flex;
      justify-content: space-between;
      align-items: center;
      width: 90%;
      max-width: var(--container-width-main);
      margin: 0 auto;
      padding: 0 1rem;
    }

    .btn {
      padding: 0.7rem 1.4rem;
      border-radius: var(--border-radius-medium);
      font-weight: 600;
      transition: transform var(--transition-medium), background-color var(--transition-medium), color var(--transition-medium), box-shadow var(--transition-medium);
      display: inline-block;
      border: none;
      cursor: pointer;
      text-align: center;
      font-size: 0.95rem;
    }
    .btn-accent {
      background: var(--clr-accent);
      color: var(--clr-text-on-accent);
      box-shadow: var(--shadow-soft);
    }
    .btn-accent:hover, .btn-accent:focus {
      background: var(--clr-accent-hover);
      color: var(--clr-text-on-accent);
      transform: translateY(-3px) scale(1.02);
      box-shadow: var(--shadow-medium);
    }

    .page-hero-title {
      background: var(--clr-bg-card);
      margin: 2.5rem 0;
      padding: 3rem 2.5rem;
      border-radius: var(--border-radius-large);
      box-shadow: var(--shadow-medium);
      text-align: center;
      position: relative;
      overflow: hidden;
      animation: fadeInUp 1s ease-out 0.3s;
      animation-fill-mode: backwards;
    }
    .page-hero-title::before {
        content: "";
        position: absolute;
        top: -40px; left: -40px; width: 120px; height: 120px;
        background-color: var(--clr-primary-lighter); opacity: 0.08; border-radius: 50%;
        transform: rotate(30deg); z-index: 0;
        pointer-events: none;
    }
    .page-hero-title::after {
        content: "";
        position: absolute;
        bottom: -50px; right: -50px; width: 180px; height: 180px;
        background-color: var(--clr-accent-light); opacity: 0.07;
        border-radius: 55% 45% 40% 60% / 50% 55% 45% 50%;
        z-index: 0; pointer-events: none;
    }
    .page-hero-title h1 {
      font-family: var(--font-secondary);
      font-size: clamp(2.4rem, 5vw, 3.2rem);
      color: var(--clr-primary-darker);
      margin-bottom: var(--spacing-md);
      position: relative; z-index: 1;
      text-shadow: 1px 1px 3px rgba(0,0,0,0.1);
    }
    .page-hero-title h1 .fas { color: var(--clr-accent); margin-left: 0.8rem; }
    .page-hero-title .subtitle {
      font-family: var(--font-primary);
      font-size: clamp(1.1rem, 2.5vw, 1.3rem);
      color: var(--clr-text-secondary);
      position: relative; z-index: 1;
      line-height: 1.7;
      max-width: 800px; margin: 0 auto;
    }

    .content-section {
      margin-bottom: 3rem;
      padding-top: 1.5rem;
      opacity: 0;
      transform: translateY(25px);
      transition: opacity 0.7s ease-out, transform 0.7s ease-out;
    }
    .content-section.visible { opacity: 1; transform: translateY(0); }

    .content-section h2 {
      font-family: var(--font-secondary);
      font-size: clamp(2rem, 4.5vw, 2.8rem);
      color: var(--clr-primary);
      margin-bottom: 2rem;
      position: relative;
      padding-bottom: 1rem;
      text-align: center;
    }
    .content-section h2 .fas, .content-section h2 .far { color: var(--clr-accent-light);
      margin-left: 0.7rem; font-size: 0.9em; }
    .content-section h2::before {
        content: '';
        position: absolute; top: -8px; left: 50%; transform: translateX(-50%);
        width: 120px; height: 2.5px; background: var(--clr-accent-light); border-radius: 2px; opacity: 0.6;
    }
    .content-section h2::after {
      content: '';
      position: absolute; bottom: 0; left: 50%;
      transform: translateX(-50%);
      width: 90px; height: 4px; background: var(--clr-accent); border-radius: 3px;
    }

    .card-style {
      background: var(--clr-bg-card);
      padding: 2rem;
      border-radius: var(--border-radius-large);
      box-shadow: var(--shadow-soft);
      transition: transform var(--transition-medium), box-shadow var(--transition-medium);
      margin-bottom: 1.5rem;
      border: 1px solid #eee;
    }
    .card-style:hover {
      transform: translateY(-6px);
      box-shadow: var(--shadow-strong);
    }
    .card-style h3 {
      font-family: var(--font-secondary);
      font-size: clamp(1.6rem, 3.5vw, 2rem);
      color: var(--clr-accent);
      margin-bottom: 1.5rem;
      display: flex; align-items: center;
      padding-bottom: 0.8rem;
      border-bottom: 1px solid var(--clr-primary-lighter);
    }
    .card-style h3 .fas, .card-style h3 .far { margin-left: 0.8rem; color: var(--clr-primary-lighter); font-size: 0.9em; }

    /* Correction for inline style */
    #vision-mission .card-style h3 .far {
        color: var(--clr-primary-lighter);
    }

    .card-style p, .card-style ul {
      margin-bottom: 1.2rem;
      text-align: justify;
      color: var(--clr-text-secondary);
      font-size: 1.05rem;
      line-height: 1.9;
    }
    .card-style p strong {
        color: var(--clr-primary-darker);
        font-weight: 700;
    }
    .card-style ul { list-style: none; padding-right: 0; }
    .card-style ul li {
      position: relative;
      padding-right: 2.2rem;
      margin-bottom: 0.8rem;
      line-height: 1.7;
    }
    .card-style ul li::before {
      content: '\f058';
      font-family: 'Font Awesome 6 Free'; font-weight: 900;
      position: absolute;
      right: 0; top: 6px;
      color: var(--clr-primary); font-size: 1.1rem;
    }

    .blockquote-card {
      background-color: var(--clr-bg-main);
      padding: var(--spacing-lg) var(--spacing-xl);
      margin: var(--spacing-lg) 0;
      border-right: 6px solid var(--clr-accent-light);
      border-radius: var(--border-radius-medium);
      box-shadow: inset 0 2px 10px rgba(0,0,0,0.04);
      position: relative;
    }
    .blockquote-card::before {
        content: "\f10d";
        font-family: "Font Awesome 6 Free";
        font-weight: 900;
        position: absolute;
        top: 1rem;
        right: 1.5rem;
        font-size: 2.5rem;
        color: var(--clr-accent-light);
        opacity: 0.5;
        z-index: 0;
    }
    .blockquote-card p {
      font-family: var(--font-secondary);
      font-style: italic;
      font-size: 1.15rem;
      line-height: 2;
      color: var(--clr-primary-darker);
      margin-bottom: 0;
      position: relative;
      z-index: 1;
    }
     .blockquote-card p em {
      display: block;
      margin-bottom: var(--spacing-sm);
    }
    .blockquote-card footer {
        font-style: normal;
        font-size: 0.95em;
        color: var(--clr-text-secondary);
        text-align: left;
        margin-top: var(--spacing-md);
        padding-right: 2rem;
    }

    .values-grid {
      display: grid;
      grid-template-columns: repeat(auto-fit, minmax(280px, 1fr));
      gap: 1.5rem;
      margin-top: 1.5rem;
    }
    .value-card {
      background: linear-gradient(145deg, var(--clr-bg-card), var(--clr-bg-main));
      padding: 2rem;
      border-radius: var(--border-radius-medium);
      text-align: center;
      box-shadow: var(--shadow-soft);
      transition: transform var(--transition-medium), box-shadow var(--transition-medium);
      border-top: 4px solid var(--clr-primary-lighter);
    }
    .value-card:hover {
      transform: translateY(-8px) scale(1.03);
      box-shadow: var(--shadow-strong);
    }
    .value-card .value-icon .fas {
      font-size: 2.8rem;
      color: var(--clr-accent);
      margin-bottom: 1rem;
      transition: transform 0.5s cubic-bezier(0.175, 0.885, 0.32, 1.275);
    }
    .value-card:hover .value-icon .fas { transform: rotateY(360deg) scale(1.1); }
    .value-card h3 {
      font-family: var(--font-primary);
      font-size: 1.5rem;
      color: var(--clr-primary-darker);
      margin-bottom: 0.8rem;
      border-bottom: none;
      justify-content: center;
    }
    .value-card p {
      font-size: 0.95rem;
      text-align: center;
      line-height: 1.7;
      margin-bottom: 0;
      color: var(--clr-text-secondary);
    }

    .back-to-top {
        position: fixed;
        bottom: 1.5rem; left: 1.5rem;
        background-color: var(--clr-accent); color: var(--clr-text-light);
        width: 50px; height: 50px; border-radius: 50%;
        display: flex; align-items: center; justify-content: center;
        font-size: 1.5rem; z-index: 999;
        opacity: 0; visibility: hidden; transform: translateY(100px);
        transition: opacity var(--transition-medium), visibility var(--transition-medium), transform var(--transition-medium), background-color var(--transition-medium);
        box-shadow: 0 4px 12px rgba(0,0,0,0.2);
    }
    .back-to-top.visible { opacity: 1; visibility: visible; transform: translateY(0); }
    .back-to-top:hover { background-color: var(--clr-primary); transform: scale(1.1) translateY(-3px); }
    
    /* Correction for inline style */
    .card-style.mt-2rem {
        margin-top: 2rem;
    }
    
    /* Correction for inline style */
    .final-prayer-text {
        text-align: center;
        font-family: var(--font-secondary);
        font-size: 1.2rem;
        color: var(--clr-primary-darker);
    }
    
    /* Correction for inline style */
    .footer-cta-btn {
        font-size: 0.9rem;
        padding: 0.6rem 1.2rem;
    }

    @keyframes fadeInDown {
      from { opacity: 0;
      transform: translateY(-25px); }
      to { opacity: 1; transform: translateY(0); }
    }
    @keyframes fadeInUp {
      from { opacity: 0;
      transform: translateY(25px); }
      to { opacity: 1; transform: translateY(0); }
    }

    /* أنماط تجاوبية عامة + للهيدر الموحد */
    @media (max-width: 992px) {
       .main-navigation {
        position: absolute;
        top: 100%;
        right: 0;
        background: var(--clr-primary-darker, #03381f);
        width: 280px;
        box-shadow: -5px 5px 15px rgba(0,0,0,0.2);
        padding: 1rem;
        transform: translateX(100%);
        transition: transform 0.3s ease-in-out;
        border-top: 1px solid var(--clr-accent-light, #d88c5c);
      }

      .main-navigation.active {
        transform: translateX(0);
      }

      .main-navigation ul {
        flex-direction: column;
        gap: 0.5rem;
      }

      .main-navigation .nav-link {
        display: block;
        padding: 0.8rem 1rem;
        font-size: 1.1rem;
        border-bottom: 1px solid var(--clr-primary-lighter, #0a6b3e);
      }
      .main-navigation .nav-link:last-child {
        border-bottom: none;
      }
       .main-navigation .nav-link.active {
         background-color: var(--clr-accent-hover, #934c24);
      }

      .mobile-nav-toggle {
        display: block;
      }
       .site-header .logo-title-text {
        font-size: clamp(1.6rem, 4vw, 2.2rem);
      }
       .header-action {
          margin-left: auto;
          padding-right: 1rem;
      }

      .site-footer .nav-container { flex-direction: column;
      gap: 1rem; }
    }

    @media (max-width: 768px) {
      .page-hero-title { padding: 2rem 1.5rem; }
      .page-hero-title h1 { font-size: clamp(2rem, 5vw, 2.8rem); }
      .page-hero-title .subtitle { font-size: clamp(1rem, 2.5vw, 1.2rem); }
      .content-section h2 { font-size: clamp(1.8rem, 4vw, 2.4rem); }
      .card-style, .value-card { padding: 1.5rem; }
      .card-style h3, .value-card h3 { font-size: clamp(1.4rem, 3vw, 1.8rem); }
      .values-grid { grid-template-columns: 1fr; }
      .btn { padding: 0.6rem 1.2rem; font-size: 0.9rem; }
    }
    @media (max-width: 480px) {
        html { font-size: 92%; }
        .container { width: 95%; }
        .page-hero-title { padding: 1.5rem; }
        .page-hero-title h1 { font-size: clamp(1.8rem, 6vw, 2.2rem); }

        .site-header .logo-icon {
          width: 30px;
          height: 30px;
        }
        .site-header .logo-title-text {
          font-size: 1.5rem;
        }
        .header-action .btn-chat-cta {
          padding: 0.5rem 0.8rem;
          font-size: 0.8rem;
        }
        .main-navigation {
            width: 100%;
        }
    }

    .preloader {
        position: fixed;
        inset: 0;
        background: linear-gradient(135deg, var(--clr-bg-main), #e8e6e0);
        z-index: 9999;
        display: flex; align-items: center; justify-content: center;
        padding: 2rem; font-family: 'Amiri', serif;
        direction: rtl; text-align: center;
        overflow: hidden;
        transition: opacity 1s ease-in-out, visibility 1s ease-in-out;
    }
    .preloader-content { animation: fadeInUp 1.2s ease-out forwards; max-width: 600px; }
    .preloader .basmala {
        font-size: clamp(2rem, 5.5vw, 3rem);
        color: var(--clr-primary);
        margin-bottom: 1.2rem; text-shadow: 2px 2px 8px rgba(5, 74, 41, 0.15);
    }
    .preloader .welcome-text {
        font-size: clamp(1.1rem, 2.8vw, 1.4rem); color: var(--clr-text-primary);
        line-height: 2.2; opacity: 0.9;
    }
    @media (max-width: 480px) {
        .preloader .basmala { font-size: 1.6rem; }
        .preloader .welcome-text { font-size: 1rem; }
    }
  </style>
</head>
<body>

  <div id="preloader" class="preloader">
    <div class="preloader-content">
      <h1 class="basmala">بِسْمِ ٱللّٰهِ ٱلرَّحْمَٰنِ ٱلرَّحِيمِ</h1>
      <p class="welcome-text">
        السلامُ عليكم ورحمةُ اللهِ وبركاته<br>
        تتجلّى أنوارُ صفحةِ "مَن نحنُ"... فمرحبًا بكم في رحابِ النور.
      </p>
    </div>
  </div>

  <header class="site-header">
    <div class="nav-container container">
      <div class="logo">
        <a href="index.html" aria-label="الصفحة الرئيسية لنور الحوزة">
          <img src="Icon.png" alt="شعار نور الحوزة" class="logo-icon">
          <span class="logo-title-text">نور الحوزة</span>
        </a>
      </div>
      <nav class="main-navigation" aria-label="القائمة الرئيسية">
        <ul>
          <li><a href="index.html" class="nav-link"><i class="fas fa-home"></i> الرئيسية</a></li>
          <li><a href="about.html" class="nav-link active"><i class="fas fa-users"></i> مَنْ نحن</a></li>
          <li><a href="masadir.html" class="nav-link"><i class="fas fa-book-open"></i> مصادرنا</a></li>
          <li><a href="faq.html" class="nav-link"><i class="fas fa-circle-question"></i> الأسئلة الشائعة</a></li>
<<<<<<< HEAD
          <li><a href="answered.html" class="nav-link"><i class="fas fa-comments"></i> الأسئلة المجابة</a></li>
=======
          <li><a href="questions.html" class="nav-link"><i class="fas fa-question"></i> الأسئلة المجابة</a></li>
>>>>>>> 97168761
        </ul>
      </nav>
      <div class="header-action">
        <a class="btn btn-chat-cta" href="https://chatgpt.com/g/g-67d5f5a8c32c8191ab7bb16ed6a48bfa-nwr-lhwz" target="_blank" rel="noopener noreferrer">
          <i class="fas fa-comments"></i> ابدأ الحديث
        </a>
      </div>
      <button type="button" class="mobile-nav-toggle" aria-label="فتح/إغلاق القائمة" aria-expanded="false">
        <i class="fas fa-bars"></i>
      </button>
    </div>
  </header>

  <main class="container">

    <section class="page-hero-title">
      <h1><i class="fas fa-users-rays"></i> مَنْ نَحنُ؟ سِيرَةٌ ومَسيرة</h1>
      <p class="subtitle">
        ومضاتٌ من رحلتنا المتواضعة، وعهدٌ راسخٌ بالمضيِّ قُدُمًا في محرابِ الكلمةِ الطيّبةِ، وخدمةِ نهجِ النورِ المُبين.
      </p>
    </section>

    <section id="our-story" class="content-section">
      <h2><i class="fas fa-book-open-reader"></i> قِصَّتُنا: نَبْتَةٌ أورَقَتْ بِفَيْضِ العنايةِ الإلهيّة</h2>
      <div class="card-style">
        <p>
         <strong>بسمِ اللهِ مُجري السُّحُبِ الثِّقال، ومُنزِلِ العِلمِ في صُدورِ الرِّجال، عليهِ نتوكَّلُ وبهِ نَستعينُ في الحالِ والمآل، والصلاةُ والسلامُ الأزكيانِ الأكملانِ، على مَن أُرسِلَ رحمةً للإنسِ والجانّ، سيِّدِنا ونبيِّنا محمَّدٍ المصطفى العدنان، وعلى آلهِ الأطهارِ، مَصابيحِ الدُّجى ومَعادِنِ الأسرار، ما تعاقبَ الليلُ والنهار.</strong>
    </p>
    <p>
      أمّا بعدُ، يا مَعاشرَ الإخوانِ الكرام، ويا أصحابَ القلوبِ التي تستنيرُ بنورِ الإيمان، ما نحنُ واللهِ إلا نَفَرٌ من طَلَبةِ العلومِ الدينيّة، لا نجرؤُ أن ندَّعي في حَلَباتِ السَّبقِ فضلاً، ولا نَملكُ في مَيدانِ البَيانِ فصلاً. بل نحنُ أرواحٌ أضناها ما ترى من شَتاتِ الأفهام، ونفوسٌ تتوقُ لخدمةِ شريعةِ سيِّدِ الأنام، في زمنٍ تلاطمتْ فيهِ أمواجُ الشُّبُهاتِ الحالكة، واختلطتْ فيهِ مَسالكُ الحقِّ بالدروبِ الهالكة.
 <strong> وعلى رأسِ هذهِ الثُلَّةِ المباركةِ إن شاءَ الله، وباعِثِ فكرتِها الأولى، يقفُ المُطوِّرُ الرئيسيُّ؛ ذلكَ العبدُ الفقيرُ إلى رحمةِ ربِّهِ القَدير، الذي شرَّفَهُ الباري بأنْ جعلَ موطِنَهُ أرضَ إيمانِ ومَجمعَ عِلم (مملكة البَحرَين)، ومَنَّ عليهِ بالتلمذةِ في حياضِ الحوزةِ العلميّة، فنهلَ من معينِ علومِ آلِ البيتِ ما روى بهِ الصَّدى، وحملَ في فؤادِهِ أمانةَ خدمةِ هذا الدِّينِ على مَرِّ المَدَى. </strong>
    </p>
    <p>
      فلمَّا أبصرَتْ عينُ الغَيْرةِ والحِرصِ ما عليهِ حالُ الكثيرين، من تزايدِ الأسئلةِ المُلحَّةِ كالسَّيلِ المُنهمِر، وتكاثرِ القضايا المُستجدَّةِ كالغيثِ المُنهمِل، في مُقابلِ ما يُلمَسُ أحياناً - مع كاملِ العُذرِ والتقديرِ لثِقَلِ الأحمالِ على كاهلِ سادتِنا العلماءِ الأعلام - من تباطؤٍ في انسيابِ الجوابِ الشافي الكافي، انقدحَ في الخاطِرِ، بنفحةٍ من توفيقِ اللهِ الخافي، خاطرٌ متواضع، كشرارةٍ في ليلٍ دامس: أن نُقدِّمَ للعالَمِ الرقميِّ نموذجاً لُغويّاً أوَّليّاً، يستضيءُ بأنوارِ الذكاءِ الاصطناعيِّ المُسدَّد، ويدورُ في فَلَكِ مدرسةِ أهلِ البيتِ الطاهرةِ ومنهجِهِمُ المُؤيَّد.
    </p>
    <p>
      وهكذا، يا رعاكمُ اللهُ بعينِ عنايتِه، شَرَعْنا في هذا المَسير، بجهدٍ فرديٍّ لا يملكُ من حُطامِ الدنيا إلا القليلَ النَّزير، وزادُهُ الوحيدُ إيمانٌ باللهِ عميق، وقصدُهُ الأوحدُ وجهُهُ الكريمُ وهو نِعمَ الرفيق. فشمَّرنا عن ساعِدِ الجِدِّ، وجمعْنا ما تيسَّرَ بعونِ اللهِ من عيونِ المصادرِ ومَظانِّ التوثيق: من آياتِ الذكرِ الحكيمِ وتفاسيرِهِ المُستقاةِ من نبعِ العترةِ الطاهرة، وأمَّهاتِ كُتبِ الحديثِ الشريفِ ورواياتِ السُّفُنِ الزاهرة، والرسائلِ الفقهيّةِ لمراجعِنا الكرامِ البررة، وما سطَّرتْهُ يراعاتُ العلمِ في المؤسساتِ الحوزويّةِ الموقَّرة. ثمَّ عكفْنا على هذا التُّراثِ العظيم، ننسجُ منهُ برمجةً واعيةً كَنَسْجِ الحُلَل، ونُحكِمُ ضوابطَهُ إحكامَ الصَّائِغِ للخَلَل، ولقَّنَّاهُ أدبَ الحوارِ والتواضعِ وخفضِ الجَناح، وقيَّدناهُ بميثاقٍ غليظٍ ألَّا يتعدَّى النقلَ الأمينَ المُوثَّق، ولا يُقدِمَ على فُتيا برأيٍ مُختلَق، فذلكَ واللهِ مَزلَّةُ الأقدامِ ومَوقِعُ الحِمام.
    </p>
    <p>
      ولقد كانَ النموذجُ في بِداياتِهِ كغرسٍ حديثِ العهدِ بالثَّرى، قد تتعثَّرُ خُطاهُ وتتلعثمُ في الجوابِ إذا جَرى. ولكن، بفضلٍ من اللهِ الذي لا يُحصى، وبإدامةِ الصقلِ والمِران، وكثرةِ المذاكرةِ مع الإخوان، نما الغرسُ واشتدَّ ساقُه، وأورقَ عودُهُ وتألَّقَ إشراقُه. ولمَّا اطمأنَّ القلبُ بأنَّ الثمرةَ قد أينعتْ، وأنَّ الفكرةَ قد نضجتْ واستوتْ، أطلقْناهُ في فضاءِ المعرفةِ الواسع، لينتفعَ بهِ القاصي والداني، والخاصُّ والعامي، راجينَ أن يكونَ فيهِ سدٌّ لِخَلَّة، وعونٌ على فهمِ المِلَّة، ومِفتاحٌ لبابِ التفكُّرِ والتدبُّر. وقد كانتِ البُشرى - والحمدُ للهِ في الأولى والآخِرة - أنْ وجدَ فيهِ ثُلَّةٌ من المُكرَّمينَ بُغيتَهُم، وألفَوْا فيهِ جواباً شافياً لأسئلتِهِم، وهذا، وربِّ البيتِ الحرام، هو غايةُ المَرامِ ومُنتهى السَّلام.
    </p>
    <p>
      <strong>وختاماً، لا نرجو منكم جزاءً ولا شكوراً، بل نلتمسُ من قلوبِكُم الطاهرةِ دعوةً صالحةً في ظهرِ الغيبِ تُصلِحُ بها أحوالُنا، وتُختَمُ بالصالحاتِ أعمالُنا. وفَّقنا اللهُ وإيّاكم لِمَا فيهِ الخيرُ والصلاح.</strong>
    </p>
  </div>
</section>

    <section id="vision-mission" class="content-section">
      <h2><i class="fas fa-bullseye-arrow"></i> رُؤيَتُنا ورِسالتُنا: قنديلٌ من نورٍ، وجسرٌ من أثير</h2>
      <div class="card-style">
        <h3><i class="far fa-eye"></i> رُؤيَتُنا: شُعاعٌ يُبدِّدُ الظلمات</h3>
        <p>
          أنْ يغدوَ "نورُ الحوزةِ"، بفضلِ اللهِ ومنّتهِ، منارةً رقميّةً سبّاقةً في العطاء، وموثوقةً في النقلِ والأداء، تُضيءُ للسالكينَ دروبَهم، وتُرشِدُ الباحثينَ عن جواهرِ المعرفةِ الإسلاميّةِ الأصيلةِ، وفقَ المنهجِ القويمِ لأهلِ البيتِ (عليهم صلواتُ اللهِ وسلامُهُ أبدَ الآبدين). نأملُ أنْ نُيسِّرَ، بعونِهِ تعالى، وصولَ طُلّابِ الحقيقةِ إلى ينابيعِ الحكمةِ المحمّديّةِ الغرّاء، لتكونَ متاحةً لكلِّ قلبٍ مُشتاقٍ، ولكلِّ عقلٍ تواق، في مشارقِ الأرضِ ومغاربِها، وذلكَ بأسلوبٍ عصريٍّ رشيق، يجمعُ بينَ أصالةِ المضمونِ ودقّةِ المعلومةِ، وبينَ جاذبيّةِ العرضِ وجمالِ الصورة.
        </p>
        <h3><i class="far fa-paper-plane"></i> رِسالتُنا: خُطىً واثقةٌ على طريقِ الخدمة</h3>
        <p>
          نسعى جاهدين، مُستمدِّينَ العونَ والتوفيقَ من اللهِ الواحدِ الأحد، إلى تقديمِ إجاباتٍ علميّةٍ مُحكَمةٍ مُوثَّقة، وتسهيلِ فهمِ المسائلِ الدينيّةِ الدقيقةِ التي قد تستغلقُ على الأفهام، ودعمِ الباحثينَ الكرامِ وطلبةِ العلمِ الأعزّاء في مسيرتِهِمُ المعرفيّةِ الشاقّةِ والمُمتعة. كما نهدفُ، بكلِّ تواضعٍ وصدق، إلى تعزيزِ الارتباطِ الوجدانيِّ والفكريِّ بالتراثِ العلميِّ الثريِّ لحوزاتِنا العلميّةِ الشريفة، وذلكَ من خلالِ هذا النموذجِ الرقميِّ الذي أُنشِئَ على أُسُسِ الذكاءِ الاصطناعيّ، مُلتزِمًا بأمانةِ النقلِ التامّة، ودقّةِ المعلومةِ الكاملة، والتواضعِ الجمِّ أمامَ عظمةِ العلمِ الربّانيِّ ومقامِ العلماءِ الربّانيين، ليكونَ "نورُ الحوزةِ" خادمًا أمينًا على أعتابِ العلمِ وأهلِهِ، وجنديًّا مُخلصًا في جيشِ الحقيقةِ والهُدى.
        </p>
      </div>
    </section>

    <section id="core-values" class="content-section">
      <h2><i class="fas fa-gem"></i> قِيَمُنا الجَوهريّة: مِيثاقٌ نَذودُ عَنهُ، ونبراسٌ نَهتدي بِهِ</h2>
      <div class="values-grid">
        <div class="value-card">
          <div class="value-icon"><i class="fas fa-hand-holding-heart"></i></div>
          <h3>الإخلاصُ للهِ تعالى</h3>
          <p>أنْ يكونَ ابتغاءُ مرضاةِ اللهِ جلَّ وعلا غايتَنا الأولى ومنتهى أمانينا، في كلِّ صغيرةٍ وكبيرةٍ، وفي كلِّ قولٍ وفعل، لا نرجو جزاءً ولا شكورًا إلا منهُ سبحانَهُ، فهو نِعْمَ المُجازي والمُثيب.</p>
        </div>
        <div class="value-card">
          <div class="value-icon"><i class="fas fa-book-bookmark"></i></div>
          <h3>الأمانةُ العلميّةُ الرصينة</h3>
          <p>الالتزامُ الصارمُ بالمصادرِ الموثوقةِ المعتبرة، ودقّةُ النقلِ والتوثيق، ونسبُ الأقوالِ إلى أصحابِها الكرام، وتحرّي الصدقِ والإنصافِ في كلِّ ما نُقدِّمُهُ من علمٍ أو بيان.</p>
        </div>
        <div class="value-card">
          <div class="value-icon"><i class="fas fa-seedling"></i></div>
          <h3>التواضعُ المعرفيُّ الجمّ</h3>
          <p>إدراكُنا العميقُ بأنّنا ما نحنُ إلا خَدَمَةٌ صغارٌ للعلمِ وطُلّابِهِ النُجباء، وأنَّ الفضلَ لأهلِهِ ومُستحقّيه، وأنّنا إنّما نستضيءُ بأنوارِ العلماءِ الأعلامِ، ولا نجرؤُ على التقدُّمِ بينَ أيديهمُ الكريمة.</p>
        </div>
        <div class="value-card">
          <div class="value-icon"><i class="fas fa-people-carry-box"></i></div>
          <h3>خدمةُ المجتمعِ بإحسان</h3>
          <p>تسخيرُ هذهِ الأداةِ الرقميّةِ المتواضعةِ لخدمةِ الباحثينَ عن الحقِّ واليقين، وتيسيرِ وصولِهِمُ الآمنِ إلى رحابِ المعرفةِ الدينيّةِ الصحيحةِ، والإسهامُ، ولو بقدرِ جناحِ بعوضة، في بناءِ وعيٍ إسلاميٍّ أصيلٍ مُستنير.</p>
        </div>
        <div class="value-card">
          <div class="value-icon"><i class="fas fa-chart-line"></i></div>
          <h3>التطوّرُ المُستمرُّ الدؤوب</h3>
          <p>السعيُ الحثيثُ والمتواصلُ لتحسينِ أداءِ "نورِ الحوزةِ" وتطويرِ قدراتِهِ الكامنة، والاستفادةُ القصوى من كلِّ مُلاحظةٍ بنّاءةٍ، ومواكبةُ المُستجدّاتِ العلميّةِ والتقنيّةِ بما يخدمُ رسالتَنا الساميةَ وأهدافَنا النبيلة.</p>
        </div>
        <div class="value-card">
          <div class="value-icon"><i class="fas fa-balance-scale-right"></i></div>
          <h3>الالتزامُ بالمنهجِ القويم</h3>
          <p>التمسُّكُ الراسخُ بمنهجِ أهلِ البيتِ (صلواتُ اللهِ وسلامُهُ عليهم) كمصدرٍ أصيلٍ ووحيدٍ للمعرفةِ الدينيّةِ الحقّة، والاحترازُ التامُّ عن كلِّ ما يُخالفُهُ أو يشوبُهُ من دخيلِ الأفكارِ أو مُنحرِفِ الآراء.</p>
        </div>
      </div>
    </section>

    <section id="a-word-from-the-heart" class="content-section">
      <h2><i class="far fa-comment-dots"></i> كَلِمَةٌ مِنَ الفُؤادِ: شَهادةٌ على صِدْقِ النَّوايا وَنَقاءِ السَّريرة</h2>
      <div class="blockquote-card">
        <p>
          <em>"وَعليكُمْ سَلامٌ مِنَ الذي وَسَّعَ السَّلامَ اسْمًا، وَجَعَلَ فيهِ شِفاءً وَعافِيةً لِلأنامِ جِسْمًا وَرَسْمًا."</em>
          <em>"هذا، يا كِرامَ النُّفوس، ما اجْتَهَدَ فيهِ خادِمُكُمُ الفَقيرُ إلى رَحمةِ رَبِّهِ الكَبير، نَسَجْناهُ بِأنامِلِ الوَجَلِ لا بِأصابِعِ العُجْبِ، وَبَرْمَجْناهُ عَلى رَجاءِ القَبولِ لا عَلى دافِعِ الزَّهْوِ وَلا الكِبْرِ. جَعَلْنا فيهِ مِنْ نورِ آلِ مُحَمَّدٍ مَا اسْتَطَعْنا سَبيلاً، وَمَا خَلَوْناهُ مِنْ خَطَأٍ أوْ قُصورٍ، حاشا لِلكَمالِ إلاَّ لأهْلِهِ، وَلَكِنْ حَسْبُهُ أنَّهُ وُلِدَ في حِجْرِ العِلْمِ، وَتَرَبَّى عَلى مائِدَةِ الفِقْهِ وَالسُّنَنِ وَالحِكَمِ."</em>
          <em>"فَإنْ زَلَّتْ بِهِ عِبارَةٌ في مَقام، فَلَهُ أُخْتٌ مِنَ التَّواضُعِ تَعْتَذِرُ عَنْهُ بِلا مَلام، وَإنْ قَصَّرَ في بَيان، فَلَهُ نِيَّةٌ خالِصَةٌ تَشْتَجِرُ لَهُ عِنْدَ الرَّحْمن. فَإنْ أَحْسَنَ، فَبِفَضْلٍ مِنَ اللهِ المَنَّان، وَإنْ أَساءَ، فَمِنْ ضَعْفي وَمِنْ قُصُورِ بَصيرَتي وَقِلَّةِ العِرْفان. وَهُوَ، وَاللهِ، يَتَعَلَّمُ مِنْكُمْ وَفيكُمْ، وَيَرْتَقي بِعَوْنِكُمْ وَصادِقِ دُعائِكُمْ، لا بِذَكائِهِ المُحْدَثِ الفاني."</em>
          <em>"وَلَسْنا، وَرَبِّ الكَوْن، بِشَيءٍ يُغْني عَنِ العُلَماءِ الأَعْلام، وَلا نَدَّعي الكَمالَ، فذلكَ شأنُ الأَنْبِياءِ وَالأَئِمَّةِ الكِرام. بَلْ نَحْنُ عَبيدٌ أَرِقَّاءُ عَلى بابِهِمْ نَقِف، خُدَّامٌ لِعُلومِهِمُ الزَّاخِرَةِ نَغْتَرِف. نَسْتَنيرُ بِضِيائِهِمُ المُبين، وَنَقِفُ عَلى أَعْتابِهِمْ مُتَأَدِّبين، عَسَى أنْ نَكونَ شَمْعَةً ضَئيلَة، لا تَحْتَرِقُ إلاَّ لِتُضيءَ لَهُمُ الدَّرْبَ، وَلِمَنْ سارَ عَلى مِنْوالِهِمْ مِنْ مُحِبّ."</em>
          <em>"هذا ما رَآهُ عَبْدُكُمْ الضَّعيفُ الفاني، وَالآمِلُ في رِضْوانِ رَبِّهِ الباقي. وَمِنَ اللهِ وَحْدَهُ التَّوفيقُ وَالسَّداد، وَعَلَيْهِ المُعَوَّلُ في الشِّدَّةِ وَالرَّخاءِ وَيَوْمَ المَعاد. وَصَلَّى اللهُ وَسَلَّمَ وَبارَكَ عَلى سَيِّدِنا مُحَمَّدٍ، وَعَلى آلِهِ الأَئِمَّةِ النُّجَباءِ الأَمْجاد."</em>
        </p>
        <footer>- نَفثةُ مُصْدَرٍ مِنْ خادِمِ العلمِ المُعتذِر -</footer>
      </div>
      <div class="card-style mt-2rem">
        <p>
          وإنّنا لَنَعْلَمُ عِلْمَ اليقينِ الذي لا يُخالِطُهُ رَيْب، ونُعلِنُها كلمةً صريحةً واضحةً لا لَبْسَ فيها ولا غُموض، أنَّ هذا الذكاءَ الاصطناعيَّ، مهما بلغَ من دقّةٍ في التصميمِ وإتقانٍ في البرمجة، ليسَ بديلًا البتّةَ، ولا كُفْؤًا مُطلقًا، لعلمائِنا الربّانيينَ الأعلام، ولا يقومُ أبدًا، ما دامتِ السماواتُ والأرض، مَقامَ أهلِ الخبرةِ والفتيا الأثباتِ من ذوي البصائرِ والألباب. بل هو، في حقيقتِهِ وجوهرِهِ، وكما أسلَفْنا مرارًا وتكرارًا، خادمٌ رقميٌّ متواضعٌ، إنْ صدقتْ نيّةُ مُبرمِجِهِ في خدمةِ الدين، وكانَ أمينًا في نقلِهِ للمعلومةِ بلا تحريفٍ أو تزيين، سَهُلَ بهِ، بإذنِ اللهِ تعالى، الوصولُ إلى بعضِ أضواءِ العلمِ الغزيرِ المتدفّق، وتَمهّدَ بهِ طريقُ الفهمِ السليمِ للحقائقِ والمعارفِ بلا تعسُّفٍ أو تكلُّف. ولسنا واللهِ، يا عبادَ الله، نُزاحِمُ العلماءَ العاملينَ في مواضعِهِمُ الرفيعةِ السامية، حاشا وكلا، وألفَ حاشا! بل نجلسُ مُتأدِّبينَ مُتعلِّمينَ على عتباتِ مجالِسِهِمُ العامرةِ بالذكرِ والفكر، نقتبسُ من أنوارِهِمُ الساطعةِ التي تُبدِّدُ الظلمات، وننقلُ للناسِ شيئًا يسيرًا من فيضِ علومِهِمُ المباركةِ الزاكية، عسى أنْ نكونَ بذلكَ جسرًا يُوصِلُ ولا يقطع، ومِفتاحًا للخيرِ يُقرِّبُ ولا يُبعِد.
        </p>
      </div>
    </section>

    <section id="future-aspirations" class="content-section">
      <h2><i class="fas fa-rocket"></i> تَطَلُّعاتُنا المُستقبليّة: نَحوَ آفَاقٍ أَرحبَ وَأَعمق</h2>
      <div class="card-style">
        <p>
          نحنُ في "نورِ الحوزةِ"، يا سادةَ الفكرِ النيّر، لا نتوقّفُ عندَ حدٍّ مرسوم، ولا نقنعُ بما تمَّ إنجازُهُ من عملٍ مقسوم. بل ننظرُ بشغفٍ مُتقدٍ وأملٍ مُتجدِّدٍ إلى آفاقِ المُستقبلِ الرحيب، حاملينَ في حنايا قلوبِنا طموحاتٍ كبيرةً، وآمالًا عريضة، لخدمةِ هذا الدينِ القويمِ بأقصى ما نملكُ من جهدٍ وطاقة. نطمحُ، بتوفيقٍ من اللهِ وعونٍ ومدد، إلى تحقيقِ ما يلي، واللهُ وليُّ التوفيقِ والهادي إلى سواءِ السبيل:
        </p>
        <ul>
          <li><strong>توسيعُ القاعدةِ المعرفيّةِ وتعميقُها:</strong> إثراءُ النموذجِ بالمزيدِ والمزيدِ من المصادرِ العلميّةِ الموثوقةِ المعتبرة، وتعميقُ فهمِهِ للمسائلِ الدقيقةِ والمُعضِلاتِ الفكريّة.</li>
          <li><strong>تعزيزُ القدراتِ التحليليّةِ والاستنباطيّة:</strong> تطويرُ قدراتِ الذكاءِ الاصطناعيِّ على التحليلِ العلميِّ المعمَّقِ، والمقارنةِ بينَ الآراءِ المختلفةِ بأدبٍ جمٍّ وحُجّةٍ بالغة.</li>
          <li><strong>ابتكارُ أدواتٍ تعليميّةٍ تفاعُليّةٍ جذّابة:</strong> السعيُ لابتكارِ أدواتٍ ووسائلَ تعليميّةٍ جديدةٍ ومُبتكرة، تجعلُ عمليّةَ التعلُّمِ الدينيِّ أكثرَ جاذبيّةً وتفاعُليّة، خاصّةً لجيلِ الشبابِ الواعد.</li>
          <li><strong>الوصولُ العالميُّ الشامل:</strong> الطموحُ للوصولِ إلى أوسعِ شريحةٍ ممكنةٍ من المسلمينَ وغيرِهِم حولَ العالم، بلغاتٍ مُتعدِّدة، لتعميمِ الفائدةِ ونشرِ النورِ المحمّديِّ الأصيل.</li>
          <li><strong>التعاونُ البنّاءُ والمُثمر:</strong> فتحُ آفاقِ التعاونِ الصادقِ مع المؤسساتِ الحوزويّةِ والأكاديميّةِ الرصينة، والباحثينَ الأفرادِ من ذوي الاختصاصِ والهمّة، لإثراءِ المشروعِ وتطويرِهِ بشكلٍ مُستدام.</li>
        </ul>

        <p>
          وكلُّ هذهِ التطلّعاتِ النبيلةِ، يا أحبّتنا الكرام، مرهونةٌ بمشيئةِ اللهِ تعالى أوّلاً وأخيرًا، ثمَّ بدعائِكُمُ الصادقِ ودعمِكُمُ المُخلص. فإنّنا نرى في كلِّ مُستخدمٍ لهذا الصرحِ الرقميِّ شريكًا لنا في هذا الخيرِ العميم، وفي كلِّ مُلاحظةٍ مُقدَّمةٍ سُلّمًا نرتقي بهِ نحو الأفضلِ والأكمل.
        </p>
      </div>
    </section>

    <section id="final-prayer" class="content-section">
      <h2><i class="fas fa-hands-praying"></i> دُعاؤنا وخِتامُ مِسكِنا: ضَراعةٌ ورَجاء</h2>
      <div class="card-style">
        <p>
          وفي ختامِ هذهِ الكلماتِ المتواضعة، التي هي ومضاتٌ من القلبِ إلى القلب، لا يسعُنا، يا سادةَ الأرواحِ الطاهرة، إلا أنْ نرفعَ أكُفَّ الضراعةِ الخاشعةِ إلى المولى القديرِ، ربِّ السماواتِ والأرضين، فنقولُ بلسانِ الافتقارِ والابتهال:
        </p>

        <p>
          <strong>"اللهمَّ يا مُقلِّبَ القلوبِ والأبصار، ثبِّتْ قلوبَنا على دينِكَ القويمِ وطاعتِكَ يا عزيزُ يا غفّار. اللهمَّ تقبّلْ منّا هذا العملَ المُتواضعَ، واجعلْهُ خالصًا لوجهِكَ الكريمِ يا ذا الجلالِ والإكرام، صدقةً جاريةً ينتفعُ بها عبادُكَ إلى يومِ القيام. اللهمَّ ألْهِمْنا الصوابَ والرشادَ في تطويرِهِ وتنميتِهِ، ويسِّرْ لنا من عبادِكَ الصالحينَ الأخيارِ مَنْ يأخذُ بأيدينا في استكمالِهِ وتجويدِهِ، إنّكَ سميعٌ قريبٌ مُجيبُ الدعواتِ يا أرحمَ الراحمين."</strong>
        </p>
        <p>
          وما نطمحُ إليهِ، واللهُ على ما في قلوبِنا شهيد، ليس شهرةً زائفةً تُطغِي، ولا صيتًا عابرًا يُمْسِي ويُضْحِي. بل وجهَكَ الكريمَ يا ربَّنا نرتجي، وأنْ نكونَ، بعونِكَ وتوفيقِكَ، جسرًا متينًا يصلُ بينَ العقولِ الحائرةِ ومصابيحِ الهُدى الربّانية، ومنارةً تُضيءُ ولو شمعةً واحدةً في دروبِ السالكينَ إليكَ يا إلهَ العالمين.
        </p>
        <p class="final-prayer-text">
            <strong>"وَآخِرُ دَعْوَانا أَنِ الْحَمْدُ لِلَّهِ رَبِّ الْعَالَمِينَ، وَصَلَّى اللهُ وسَلَّمَ وَبَارَكَ عَلَى نبيّنا مُحَمَّدٍ وَآلِهِ الطَّيِّبِينَ الطَّاهِرِينَ، وَأصْحَابِهِ الغُرِّ المَيَامِين."</strong>
        </p>
      </div>
    </section>

  </main>

  <footer class="site-footer">
    <div class="nav-container container">
      <p>&copy; <span id="currentYear"></span> نور الحوزة. جميع الحقوق محفوظة بحفظ الرحمن ورعايته.</p>
      <a class="btn btn-accent footer-cta-btn" href="https://chatgpt.com/g/g-67d5f5a8c32c8191ab7bb16ed6a48bfa-nwr-lhwz" target="_blank" rel="noopener noreferrer">
          <i class="fas fa-comments"></i> ابدأ الحديث معي الآن
      </a>
    </div>
  </footer>

  <a href="#" class="back-to-top" aria-label="العودة إلى أعلى الصفحة">
    <i class="fas fa-arrow-up"></i>
  </a>

  <script>
    // السكربت هذا، ومضةٌ من نور البرمجة، لجعل التجربة أكثر حياةً وجمالاً.
    // بسم الله مجراها ومرساها.

    // 1. شاشة التحميل المسبق
    window.addEventListener('load', function () {
        const preloader = document.getElementById('preloader');
        if (preloader) {
            setTimeout(() => {
                preloader.style.opacity = '0';
                preloader.style.visibility = 'hidden';
                setTimeout(() => {
                    preloader.style.display = 'none';
                }, 800);
            }, 500);
        }
    });
    // 2. سكربت لإظهار العناصر عند التمرير (Scroll Reveal Animation)
    const sectionsToReveal = document.querySelectorAll('.content-section, .page-hero-title, .card-style, .value-card, .blockquote-card');
    const revealContentSection = (entries, observer) => {
        entries.forEach(entry => {
            if (entry.isIntersecting) {
                entry.target.classList.add('visible');
                // observer.unobserve(entry.target);
            }
        });
    };
    const contentSectionObserver = new IntersectionObserver(revealContentSection, {
        root: null, threshold: 0.05, rootMargin: "0px 0px -30px 0px"
    });
    sectionsToReveal.forEach(section => { contentSectionObserver.observe(section); });

    // 3. تحديث سنة الحقوق تلقائياً
    const currentYearSpan = document.getElementById('currentYear');
    if (currentYearSpan) { currentYearSpan.textContent = new Date().getFullYear(); }

    // 4. زر العودة للأعلى
    const backToTopButton = document.querySelector('.back-to-top');
    if (backToTopButton) {
        window.addEventListener('scroll', () => {
            if (window.pageYOffset > 300) { backToTopButton.classList.add('visible'); }
            else { backToTopButton.classList.remove('visible'); }
        });
        backToTopButton.addEventListener('click', (e) => {
            e.preventDefault(); window.scrollTo({ top: 0, behavior: 'smooth' });
        });
    }
    // --- سكربت قائمة تصفح الجوال ---
    const mobileNavToggle = document.querySelector('.mobile-nav-toggle');
    const mainNavigation = document.querySelector('.main-navigation');
    const navIcon = mobileNavToggle ? mobileNavToggle.querySelector('i') : null;

    if (mobileNavToggle && mainNavigation && navIcon) {
      mobileNavToggle.addEventListener('click', () => {
        const isNavOpen = mainNavigation.classList.toggle('active');
        mobileNavToggle.setAttribute('aria-expanded', isNavOpen);
        if (isNavOpen) {
          navIcon.classList.remove('fa-bars');
          navIcon.classList.add('fa-times');
        } else {
          navIcon.classList.remove('fa-times');
          navIcon.classList.add('fa-bars');
        }
      });
    }
    // --- نهاية سكربت قائمة تصفح الجوال ---
    // ختام السكربت: نسأل الله القبول والتوفيق، وأن يكون هذا العمل نافعًا مباركًا.
  </script>
<script>if("serviceWorker" in navigator){navigator.serviceWorker.register("/sw.js");}</script>
</body>
</html><|MERGE_RESOLUTION|>--- conflicted
+++ resolved
@@ -649,11 +649,6 @@
           <li><a href="about.html" class="nav-link active"><i class="fas fa-users"></i> مَنْ نحن</a></li>
           <li><a href="masadir.html" class="nav-link"><i class="fas fa-book-open"></i> مصادرنا</a></li>
           <li><a href="faq.html" class="nav-link"><i class="fas fa-circle-question"></i> الأسئلة الشائعة</a></li>
-<<<<<<< HEAD
-          <li><a href="answered.html" class="nav-link"><i class="fas fa-comments"></i> الأسئلة المجابة</a></li>
-=======
-          <li><a href="questions.html" class="nav-link"><i class="fas fa-question"></i> الأسئلة المجابة</a></li>
->>>>>>> 97168761
         </ul>
       </nav>
       <div class="header-action">
