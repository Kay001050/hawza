--- conflicted
+++ resolved
@@ -8,23 +8,6 @@
     "build": "echo 'Build script not necessary for this project structure.'"
   },
   "dependencies": {
-<<<<<<< HEAD
-    "@netlify/blobs": "^8.1.1",
-    "body-parser": "^1.20.2",
-    "cors": "^2.8.5",
-    "dotenv": "^16.4.5",
-    "express": "^4.19.2",
-    "express-rate-limit": "^7.3.1",
-    "express-session": "^1.18.0",
-    "helmet": "^7.1.0",
-    "serverless-http": "^3.2.0"
-  },
-  "author": "Servants of Ahlulbayt (Optimized by AI)",
-  "license": "ISC"
-=======
-    "express": "^5.1.0",
-    "express-session": "^1.17.3",
-    "dotenv": "^16.3.1"
+    "express": "^5.1.0"
   }
->>>>>>> 97168761
 }