--- conflicted
+++ resolved
@@ -10,15 +10,13 @@
  * * تم إعادة هندسته لضمان سلامة البيانات واستمراريتها.
  */
 
-<<<<<<< HEAD
 // --- القسم الأول: استيراد الوحدات والمكتبات الأساسية (Dependencies) ---
 require('dotenv').config(); // لتحميل متغيرات البيئة من ملف .env (مفيد للتطوير المحلي)
 const express = require('express');          // الإطار الأساسي لبناء الواجهة البرمجية
 const session = require('express-session');  // لإدارة جلسات المستخدمين (لتسجيل دخول المسؤول)
 const cors = require('cors');              // للسماح بالطلبات من نطاقات مختلفة (من واجهة الموقع)
 const path = require('path');              // للتعامل مع مسارات الملفات والمجلدات
-// --- استيراد Netlify Blobs بدلاً من fs ---
-const { getBlob, setBlob } = require('@netlify/blobs');
+const fs = require('fs');                  // للتعامل مع نظام الملفات (قراءة وكتابة ملف JSON)
 const serverless = require('serverless-http'); // لتحويل تطبيق Express إلى وظيفة سحابية متوافقة مع Netlify
 
 // --- حزم أمان إضافية (تم التأكد من وجودها في package.json) ---
@@ -29,24 +27,12 @@
 const app = express();         // إنشاء نسخة من تطبيق Express
 const router = express.Router(); // استخدام موجّه (Router) لتنظيم المسارات بشكل أفضل
 
+// إعدادات مسار البيانات
+const DATA_DIR = path.resolve(process.cwd(), 'data');
+const DATA_FILE = path.join(DATA_DIR, 'questions.json');
+const LOCK_FILE = path.join(DATA_DIR, 'questions.lock'); // ملف القفل لضمان سلامة البيانات
+
 // كلمة المرور للمسؤول (يجب ضبطها في متغيرات البيئة في Netlify)
-=======
-// --- القسم الأول: استيراد الوحدات والمكتبات الأساسية ---
-require('dotenv').config();
-const express = require('express');
-const session = require('express-session');
-const cors = require('cors');
-const serverless = require('serverless-http');
-const helmet = require('helmet');
-const rateLimit = require('express-rate-limit');
-// ✅ استيراد مكتبة التخزين السحابي من نيتليفاي
-const { getStore } = require('@netlify/blobs');
-
-// --- القسم الثاني: الإعدادات والثوابت ---
-const app = express();
-const router = express.Router();
-
->>>>>>> 9d75e429
 const ADMIN_PASSWORD = (process.env.ADMIN_PASSWORD || 'change-this-default-password').trim();
 const SESSION_SECRET = process.env.SESSION_SECRET || 'a-very-strong-and-long-secret-for-production-environment';
 
@@ -78,75 +64,82 @@
   legacyHeaders: false,
 });
 
-<<<<<<< HEAD
-// --- القسم الرابع: دوال مساعدة لإدارة البيانات باستخدام Netlify Blobs ---
-
-const BLOB_KEY = 'questions.json';
-
-/**
- * @description يقرأ الأسئلة من Netlify Blobs.
-=======
-// --- القسم الرابع: دوال مساعدة جديدة لإدارة البيانات من المخزن السحابي ---
-
-/**
- * @description يقرأ جميع الأسئلة من مخزن Netlify Blobs.
->>>>>>> 9d75e429
- * @returns {Promise<Array>} - مصفوفة الأسئلة.
- */
-async function loadQuestions() {
+// --- القسم الرابع: دوال مساعدة لإدارة البيانات مع آلية القفل (Data Helper Functions with Locking) ---
+
+/**
+ * @description يضمن وجود مجلد البيانات وملف الأسئلة.
+ */
+function ensureDataFileExists() {
+  if (!fs.existsSync(DATA_DIR)) {
+    fs.mkdirSync(DATA_DIR, { recursive: true });
+  }
+  if (!fs.existsSync(DATA_FILE)) {
+    fs.writeFileSync(DATA_FILE, '[]', 'utf8');
+  }
+}
+
+/**
+ * @description محاولة الحصول على قفل للكتابة في الملف.
+ * @returns {boolean} - true إذا تم الحصول على القفل، false إذا كان الملف مقفلاً.
+ */
+function acquireLock() {
+  if (fs.existsSync(LOCK_FILE)) {
+    // إذا كان القفل موجودًا لأكثر من 5 ثوانٍ، فمن المحتمل أنه عالق. نزيله.
+    const lockStat = fs.statSync(LOCK_FILE);
+    const lockAge = (new Date().getTime() - lockStat.mtime.getTime()) / 1000;
+    if (lockAge > 5) {
+      releaseLock();
+    } else {
+      return false; // فشل الحصول على القفل
+    }
+  }
+  fs.writeFileSync(LOCK_FILE, process.pid.toString());
+  return true; // تم الحصول على القفل بنجاح
+}
+
+/**
+ * @description تحرير القفل بعد الانتهاء من الكتابة.
+ */
+function releaseLock() {
+  if (fs.existsSync(LOCK_FILE)) {
+    fs.unlinkSync(LOCK_FILE);
+  }
+}
+
+/**
+ * @description يقرأ الأسئلة من ملف JSON.
+ * @returns {Array} - مصفوفة الأسئلة.
+ */
+function loadQuestions() {
+  ensureDataFileExists();
   try {
-<<<<<<< HEAD
-    const blob = await getBlob({ name: BLOB_KEY });
-    if (!blob || !blob.body) return [];
-    const text = await blob.text();
-    return JSON.parse(text || '[]');
-  } catch (error) {
-    console.error("خطأ عند قراءة Blob:", error);
-=======
-    const store = getStore(STORE_NAME);
-    // جلب البيانات من المخزن، وفي حال كان فارغاً، نرجع مصفوفة فارغة
-    const data = await store.get('all_questions', { type: 'json' });
-    return data || [];
-  } catch (error) {
-    // إذا كان الخطأ هو "Not Found"، فهذا يعني أن المخزن لم يُنشأ بعد، وهذا طبيعي في المرة الأولى
-    if (error.status === 404) {
-      return [];
-    }
-    console.error("خطأ حرج عند قراءة البيانات من المخزن السحابي:", error);
-    // في حالة أي خطأ آخر، نرجع مصفوفة فارغة لمنع انهيار النظام
->>>>>>> 9d75e429
-    return [];
-  }
-}
-
-/**
-<<<<<<< HEAD
- * @description يحفظ مصفوفة الأسئلة في Netlify Blobs.
+    const data = fs.readFileSync(DATA_FILE, 'utf8');
+    return JSON.parse(data);
+  } catch (error) {
+    console.error("خطأ حرج عند قراءة ملف البيانات:", error);
+    return []; // إرجاع مصفوفة فارغة في حالة الفشل لمنع انهيار النظام
+  }
+}
+
+/**
+ * @description يحفظ مصفوفة الأسئلة في ملف JSON باستخدام آلية القفل.
  * @param {Array} questions - مصفوفة الأسئلة المراد حفظها.
- * @returns {Promise<boolean>} - true عند النجاح، false عند الفشل.
- */
-async function saveQuestions(questions) {
+ * @returns {boolean} - true عند النجاح، false عند الفشل.
+ */
+function saveQuestions(questions) {
+  if (!acquireLock()) {
+    console.error("فشل في الحصول على قفل للكتابة. العملية متوقفة لتجنب تلف البيانات.");
+    return false;
+  }
   try {
-    await setBlob({ name: BLOB_KEY, body: JSON.stringify(questions, null, 2), contentType: 'application/json' });
+    ensureDataFileExists();
+    fs.writeFileSync(DATA_FILE, JSON.stringify(questions, null, 2), 'utf8');
     return true;
   } catch (error) {
-    console.error("خطأ عند كتابة Blob:", error);
+    console.error("خطأ حرج عند كتابة ملف البيانات:", error);
     return false;
-=======
- * @description يحفظ مصفوفة الأسئلة الكاملة في مخزن Netlify Blobs.
- * @param {Array} questions - مصفوفة الأسئلة المراد حفظها.
- * @returns {Promise<boolean>} - true عند النجاح.
- */
-async function saveQuestions(questions) {
-  try {
-    const store = getStore(STORE_NAME);
-    // استخدام setJSON لحفظ المصفوفة بأكملها تحت مفتاح واحد
-    await store.setJSON('all_questions', questions);
-    return true;
-  } catch (error) {
-    console.error("خطأ حرج عند كتابة البيانات في المخزن السحابي:", error);
-    throw new Error('فشل الخادم في حفظ البيانات في المخزن السحابي.');
->>>>>>> 9d75e429
+  } finally {
+    releaseLock(); // تحرير القفل دائماً، سواء نجحت العملية أم فشلت
   }
 }
 
@@ -160,18 +153,15 @@
 
 // --- القسم السادس: تعريف المسارات (API Routes) - تم تحويلها لدعم العمليات غير المتزامنة ---
 
-<<<<<<< HEAD
-=======
-// مسار لإرسال سؤال جديد (الآن async)
->>>>>>> 9d75e429
-router.post('/questions', async (req, res) => {
+// **الجزء الأول: المسارات العامة (Public Routes)**
+
+router.post('/questions', (req, res) => {
   const { question } = req.body;
   if (!question || typeof question !== 'string' || question.trim().length < 10) {
     return res.status(400).json({ success: false, error: 'نص السؤال مطلوب ويجب أن يكون ذا معنى.' });
   }
 
-<<<<<<< HEAD
-  const questions = await loadQuestions();
+  const questions = loadQuestions();
   const newEntry = {
     id: Date.now(),
     question: question.trim(),
@@ -181,53 +171,19 @@
     lastModified: null
   };
   questions.unshift(newEntry);
-
-  if (await saveQuestions(questions)) {
+  
+  if (saveQuestions(questions)) {
     res.status(201).json({ success: true, message: 'تم استلام السؤال بنجاح. شكراً لكم.' });
   } else {
     res.status(500).json({ success: false, error: 'حدث خطأ في الخادم أثناء حفظ السؤال.' });
   }
 });
 
-router.get('/answered', async (_req, res) => {
-  const questions = (await loadQuestions())
+router.get('/answered', (_req, res) => {
+  const questions = loadQuestions()
     .filter(q => q.answer)
     .sort((a, b) => new Date(b.answeredDate || b.date) - new Date(a.answeredDate || a.date));
   res.status(200).json(questions);
-=======
-  try {
-    const questions = await loadQuestions();
-    const newEntry = {
-      id: Date.now(),
-      question: question.trim(),
-      answer: '',
-      date: new Date().toISOString(),
-      answeredDate: null,
-      lastModified: null
-    };
-    questions.unshift(newEntry);
-    
-    await saveQuestions(questions);
-    res.status(201).json({ success: true, message: 'تم استلام السؤال بنجاح وحفظه في السجل الدائم. شكراً لكم.' });
-  } catch (error) {
-    console.error(error);
-    res.status(500).json({ success: false, error: error.message || 'حدث خطأ في الخادم أثناء حفظ السؤال.' });
-  }
-});
-
-// مسار لجلب الأسئلة المجابة فقط (الآن async)
-router.get('/answered', async (_req, res) => {
-  try {
-    const questions = await loadQuestions();
-    const answered = questions
-      .filter(q => q.answer)
-      .sort((a, b) => new Date(b.answeredDate || b.date) - new Date(a.answeredDate || a.date));
-    res.status(200).json(answered);
-  } catch (error) {
-    console.error(error);
-    res.status(500).json({ success: false, error: 'حدث خطأ في الخادم أثناء جلب الأرشيف.' });
-  }
->>>>>>> 9d75e429
 });
 
 
@@ -256,86 +212,24 @@
   res.status(200).json({ success: true, authenticated: true });
 });
 
-<<<<<<< HEAD
-router.get('/admin/questions', requireAuth, async (req, res) => {
-  res.status(200).json(await loadQuestions());
-});
-
-=======
-// مسار جلب جميع الأسئلة (الآن async)
-router.get('/admin/questions', requireAuth, async (req, res) => {
-    try {
-        const questions = await loadQuestions();
-        res.status(200).json(questions);
-    } catch (error) {
-        console.error(error);
-        res.status(500).json({ success: false, error: 'حدث خطأ في الخادم أثناء جلب جميع الأسئلة.' });
-    }
-});
-
-// ✅ مسار جديد لإنشاء سؤال من قبل المسؤول (تمت إضافته هنا)
-router.post('/admin/question', requireAuth, async (req, res) => {
-  const { question, source } = req.body;
-  
-  // التحقق من صحة المدخلات
-  if (!question || typeof question !== 'string' || question.trim().length < 5) {
-    return res.status(400).json({ success: false, error: 'نص السؤال مطلوب ويجب أن يكون ذا معنى.' });
-  }
-
-  try {
-    const questions = await loadQuestions(); // استخدام الدالة المحسّنة التي تتصل بـ Netlify Blobs
-    const newEntry = {
-      id: Date.now(),
-      question: question.trim(),
-      source: source ? source.trim() : null, // إضافة المصدر إن وجد
-      answer: '', // السؤال الجديد يكون غير مجاب
-      date: new Date().toISOString(),
-      answeredDate: null,
-      lastModified: null,
-      addedBy: 'admin' // علامة لتمييز أن السؤال أضافه المسؤول
-    };
-    
-    questions.unshift(newEntry); // إضافة السؤال الجديد في بداية القائمة
-    
-    await saveQuestions(questions); // الحفظ في المخزن السحابي
-    
-    res.status(201).json({ success: true, message: 'تم إنشاء السؤال بنجاح.', question: newEntry });
-  } catch (error) {
-    console.error('خطأ في إنشاء سؤال جديد:', error);
-    res.status(500).json({ success: false, error: 'حدث خطأ في الخادم أثناء إنشاء السؤال.' });
-  }
-});
-
-// مسار إضافة إجابة (الآن async)
->>>>>>> 9d75e429
-router.post('/admin/answer', requireAuth, async (req, res) => {
+router.get('/admin/questions', requireAuth, (req, res) => {
+  res.status(200).json(loadQuestions());
+});
+
+router.post('/admin/answer', requireAuth, (req, res) => {
   const { id, answer } = req.body;
   if (!id || !answer || typeof answer !== 'string' || answer.trim() === '') {
     return res.status(400).json({ success: false, error: 'معرف السؤال ونص الإجابة مطلوبان.' });
   }
-<<<<<<< HEAD
-  const questions = await loadQuestions();
+  const questions = loadQuestions();
   const questionIndex = questions.findIndex(q => q.id === Number(id));
   if (questionIndex === -1) {
     return res.status(404).json({ success: false, error: 'لم يتم العثور على السؤال المطلوب.' });
   }
   questions[questionIndex].answer = answer.trim();
   questions[questionIndex].answeredDate = new Date().toISOString();
-
-  if (await saveQuestions(questions)) {
-=======
-  
-  try {
-    const questions = await loadQuestions();
-    const questionIndex = questions.findIndex(q => q.id === Number(id));
-    if (questionIndex === -1) {
-      return res.status(404).json({ success: false, error: 'لم يتم العثور على السؤال المطلوب.' });
-    }
-    questions[questionIndex].answer = answer.trim();
-    questions[questionIndex].answeredDate = new Date().toISOString();
-    
-    await saveQuestions(questions);
->>>>>>> 9d75e429
+  
+  if (saveQuestions(questions)) {
     res.status(200).json({ success: true, message: 'تم حفظ الجواب بنجاح.' });
   } catch (error) {
     console.error(error);
@@ -343,39 +237,21 @@
   }
 });
 
-<<<<<<< HEAD
-=======
-// مسار تحديث إجابة (الآن async)
->>>>>>> 9d75e429
-router.put('/admin/question/:id', requireAuth, async (req, res) => {
+router.put('/admin/question/:id', requireAuth, (req, res) => {
   const { id } = req.params;
   const { answer } = req.body;
   if (!answer || typeof answer !== 'string' || answer.trim() === '') {
     return res.status(400).json({ success: false, error: 'نص الإجابة المحدث مطلوب.' });
   }
-<<<<<<< HEAD
-  const questions = await loadQuestions();
+  const questions = loadQuestions();
   const questionIndex = questions.findIndex(q => q.id === Number(id));
   if (questionIndex === -1) {
     return res.status(404).json({ success: false, error: 'لم يتم العثور على السؤال المطلوب.' });
   }
   questions[questionIndex].answer = answer.trim();
   questions[questionIndex].lastModified = new Date().toISOString();
-
-  if (await saveQuestions(questions)) {
-=======
-
-  try {
-    const questions = await loadQuestions();
-    const questionIndex = questions.findIndex(q => q.id === Number(id));
-    if (questionIndex === -1) {
-      return res.status(404).json({ success: false, error: 'لم يتم العثور على السؤال المطلوب.' });
-    }
-    questions[questionIndex].answer = answer.trim();
-    questions[questionIndex].lastModified = new Date().toISOString();
-    
-    await saveQuestions(questions);
->>>>>>> 9d75e429
+  
+  if (saveQuestions(questions)) {
     res.status(200).json({ success: true, message: 'تم تحديث الجواب بنجاح.' });
   } catch (error) {
     console.error(error);
@@ -383,32 +259,16 @@
   }
 });
 
-<<<<<<< HEAD
-router.delete('/admin/question/:id', requireAuth, async (req, res) => {
+router.delete('/admin/question/:id', requireAuth, (req, res) => {
   const { id } = req.params;
-  let questions = await loadQuestions();
+  let questions = loadQuestions();
   const initialLength = questions.length;
   questions = questions.filter(q => q.id !== Number(id));
   if (initialLength === questions.length) {
     return res.status(404).json({ success: false, error: 'لم يتم العثور على السؤال المطلوب لحذفه.' });
   }
-
-  if (await saveQuestions(questions)) {
-=======
-// مسار حذف سؤال (الآن async)
-router.delete('/admin/question/:id', requireAuth, async (req, res) => {
-  const { id } = req.params;
-
-  try {
-    let questions = await loadQuestions();
-    const initialLength = questions.length;
-    questions = questions.filter(q => q.id !== Number(id));
-    if (initialLength === questions.length) {
-      return res.status(404).json({ success: false, error: 'لم يتم العثور على السؤال المطلوب لحذفه.' });
-    }
-    
-    await saveQuestions(questions);
->>>>>>> 9d75e429
+  
+  if (saveQuestions(questions)) {
     res.status(200).json({ success: true, message: 'تم حذف السؤال بنجاح.' });
   } catch (error) {
     console.error(error);
