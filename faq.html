--- conflicted
+++ resolved
@@ -173,11 +173,6 @@
           <li><a href="about.html" class="nav-link"><i class="fas fa-users"></i> مَنْ نحن</a></li>
           <li><a href="masadir.html" class="nav-link"><i class="fas fa-book-open"></i> مصادرنا</a></li>
           <li><a href="faq.html" class="nav-link active"><i class="fas fa-circle-question"></i> الأسئلة الشائعة</a></li>
-<<<<<<< HEAD
-          <li><a href="answered.html" class="nav-link"><i class="fas fa-comments"></i> الأسئلة المجابة</a></li>
-=======
-          <li><a href="questions.html" class="nav-link"><i class="fas fa-question"></i> الأسئلة المجابة</a></li>
->>>>>>> 97168761
         </ul>
       </nav>
       <div class="header-action">
@@ -302,33 +297,20 @@
       </div>
 
       <div class="item">
-<<<<<<< HEAD
         <div class="header"><span><i class="fas fa-hand-holding-heart"></i> ١٣. كيف يتعامل مع المخالفين والملحدين؟</span><span class="icon"><i class="fas fa-chevron-down"></i></span></div>
         <div class="body">
           <p>يتبنى النموذج المنهج القرآني في الحوار: ﴿<strong>ادْعُ إِلَىٰ سَبِيلِ رَبِّكَ بِالْحِكْمَةِ وَالْمَوْعِظَةِ الْحَسَنَةِ ۖ وَجَادِلْهُم بِالَّتِي هِيَ أَحْسَنُ</strong>﴾. في حواره مع المخالفين في المذاهب الأخرى، يركز على <strong>المشتركات الإسلامية</strong> ويحترم الرأي الآخر، ويناقش نقاط الخلاف بأدب علمي. وفي مواجهة الأفكار الإلحادية، يعتمد على <strong>البراهين العقلية والفطرية</strong> التي تثبت وجود الخالق وصفاته، دون تشنج أو إساءة شخصية، فالهدف هو الهداية وليس الغلبة.</p>
-=======
-        <div class="header"><span><i class="fas fa-circle-question"></i> ١. من هو نموذج نور الحوزة؟</span><span class="icon"><i class="fas fa-chevron-down"></i></span></div>
-        <div class="body">
-          <p>هو نظام حواري معرفي بأسلوب حوزوي، يعتمد فقط على المصادر الإمامية المعتبرة لخدمة الطالب والباحث في علوم الشريعة والعقيدة والأخلاق.</p>
->>>>>>> 97168761
-        </div>
-      </div>
-
-      <div class="item">
-<<<<<<< HEAD
+        </div>
+      </div>
+
+      <div class="item">
         <div class="header"><span><i class="fas fa-external-link-alt"></i> ١٤. هل ينقل عن مصادر غير شيعية؟</span><span class="icon"><i class="fas fa-chevron-down"></i></span></div>
         <div class="body">
           <p>الأصل والقاعدة الأساسية هي <strong>الاعتماد الحصري على مصادر مدرسة أهل البيت (ع)</strong> لإثبات العقيدة وبيان الفقه. لا يتم النقل من مصادر المذاهب الإسلامية الأخرى إلا في سياقات محددة جداً، مثل: <strong>الاحتجاج على المخالف بما ورد في كتبه</strong> (وهو أسلوب علمي معروف في المناظرات)، أو في سياق <strong>النقد العلمي المقارن</strong>. في كل الأحوال، لا تُعتمد تلك المصادر كمصدر أساسي للمعرفة الدينية التي يقدمها النموذج.</p>
-=======
-        <div class="header"><span><i class="fas fa-book"></i> ٢. ما هي المصادر التي يعتمد عليها؟</span><span class="icon"><i class="fas fa-chevron-down"></i></span></div>
-        <div class="body">
-          <p>يعتمد على القرآن بتفسير أهل البيت عليهم السلام، وعلى الكتب الأربعة وبحار الأنوار، وكتب الفقه والعقيدة المعروفة، إضافة إلى المواقع الشيعية الرسمية.</p>
->>>>>>> 97168761
-        </div>
-      </div>
-
-      <div class="item">
-<<<<<<< HEAD
+        </div>
+      </div>
+
+      <div class="item">
         <div class="header"><span><i class="fas fa-robot"></i> ١٥. هل يعتمد على الذكاء الاصطناعي الغربي؟</span><span class="icon"><i class="fas fa-chevron-down"></i></span></div>
         <div class="body">
           <p>هناك فرق جوهري بين "بنية النموذج" و "قاعدة معارفه". يستخدم المشروع <strong>تقنيات الذكاء الاصطناعي العالمية</strong> كبنية تحتية (مثل نماذج اللغة الكبيرة)، ولكن تم تخصيصه وتدريبه وتوجيهه بشكل دقيق ليعتمد <strong>حصراً وبشكل صارم على قاعدة البيانات الحوزوية والإسلامية الشيعية</strong> التي تم تزويده بها. أي أنه لا يستقي معلوماته أو آراءه من الإنترنت المفتوح أو من البيانات العامة التي دربت عليها النماذج الغربية، بل من مكتبته الداخلية الموثوقة فقط.</p>
@@ -364,190 +346,23 @@
       </div>
 
       <div class="item">
-        <div class="header"><span><i class="fas fa-book-open"></i> ٢٥. هل يمكنه تزويد السائل بالمصادر؟</span><span class="icon"><i class="fas fa-chevron-down"></i></span></div>
-        <div class="body">
-          <p><strong>نعم، وهذا من صميم عمله.</strong> يحرص النموذج على توثيق إجاباته قدر الإمكان من خلال ذكر <strong>المصدر الكامل للمعلومة</strong> (اسم الكتاب، المؤلف، الجزء، ورقم الصفحة أو الحديث). كما يمكنه اقتباس نصوص المصادر بدقة وشرحها وتوضيح سياقها، مما يعزز الشفافية والمصداقية العلمية.</p>
-        </div>
-      </div>
-
-      <div class="item">
-        <div class="header"><span><i class="fas fa-comments"></i> ٢٨. هل يقبل النقد والتصحيح؟</span><span class="icon"><i class="fas fa-chevron-down"></i></span></div>
-        <div class="body">
-          <p>يقوم هذا المشروع على أساس التواضع العلمي. فالعصمة لأهلها. لذلك، فإن القائمين على المشروع <strong>يرحبون ترحيباً حاراً بكل نقد بنّاء أو تصحيح علمي</strong> من أهل العلم والاختصاص. قلوبنا وعقولنا منفتحة دائماً للتطوير والتحسين، ونسعد بكل ملاحظة تساهم في جعل هذه الأداة أكثر دقة وفائدة.</p>
+        <div class="header"><span><i class="fas fa-bolt"></i> ما هو الهدف من مشروع "نور الحوزة"؟</span><span class="icon"><i class="fas fa-chevron-down"></i></span></div>
+        <div class="body">
+          <p>يطمح المشروع إلى تسهيل الوصول إلى علوم أهل البيت عليهم السلام، وتقديم محتوى موثوق بأسلوب معاصر يخدم طلبة العلم والباحثين.</p>
+        </div>
+      </div>
+
+      <div class="item">
+        <div class="header"><span><i class="fas fa-shield-alt"></i> هل يعتمد الموقع على مصادر موثوقة؟</span><span class="icon"><i class="fas fa-chevron-down"></i></span></div>
+        <div class="body">
+          <p>نعم، نعتمد حصراً على المصادر المعتمدة في المدرسة الإمامية الإثني عشرية، سواء في التفسير أو الفقه أو العقيدة.</p>
         </div>
       </div>
 
       <div class="item">
         <div class="header"><span><i class="fas fa-star"></i> ٣٠. كيف يمكن تقييم النموذج؟</span><span class="icon"><i class="fas fa-chevron-down"></i></span></div>
         <div class="body">
-          <p>نحن نشجع المستخدمين الكرام على المشاركة في تطوير المشروع. يمكن تقييم أداء النموذج وتقديم الملاحظات من خلال <strong>قنوات التواصل الرسمية</strong> التي نوفرها، مثل قناة التليجرام أو البريد الإلكتروني المخصص. ملاحظاتكم وتقييماتكم ضرورية لنا، فهي تساعدنا على اكتشاف أي خلل أو نقص والعمل على معالجته في التحديثات المستقبلية. مساهمتكم جزء لا يتجزأ من نجاح هذا العمل.</p>
-=======
-        <div class="header"><span><i class="fas fa-users"></i> ٣. من هو صانع هذا النموذج؟</span><span class="icon"><i class="fas fa-chevron-down"></i></span></div>
-        <div class="body">
-          <p>قام بصنعه فريق علمائي صغير من مملكة البحرين لخدمة الحوزة وطلابها دون أي أهداف تجارية.</p>
-        </div>
-      </div>
-      <div class="item">
-        <div class="header"><span><i class="fas fa-certificate"></i> ٤. هل يصدر عن المرجعية الدينية؟</span><span class="icon"><i class="fas fa-chevron-down"></i></span></div>
-        <div class="body">
-          <p>المشروع مستقل عن المكاتب المرجعية لكنه ملتزم بخط المرجعية وينقل الفتاوى بحذر مع توصية بمراجعة الرسائل العملية.</p>
-        </div>
-      </div>
-      <div class="item">
-        <div class="header"><span><i class="fas fa-bullseye"></i> ٥. ما هي أهدافه؟</span><span class="icon"><i class="fas fa-chevron-down"></i></span></div>
-        <div class="body">
-          <p>تيسير طلب العلم، إرشاد السائلين، الرد على الشبهات، نشر الثقافة الرسالية، ومرافقة الشباب تربوياً وأخلاقياً.</p>
-        </div>
-      </div>
-      <div class="item">
-        <div class="header"><span><i class="fas fa-handshake"></i> ٦. كيف يتعامل مع المسائل الخلافية؟</span><span class="icon"><i class="fas fa-chevron-down"></i></span></div>
-        <div class="body">
-          <p>يعرض الأقوال الفقهية مع مستنداتها ويرجح رأي المشهور، ويذكر الآراء المخالفة للتقريب والنقد البناء.</p>
-        </div>
-      </div>
-      <div class="item">
-        <div class="header"><span><i class="fas fa-ban"></i> ٧. هل يستخدم اجتهاده الشخصي؟</span><span class="icon"><i class="fas fa-chevron-down"></i></span></div>
-        <div class="body">
-          <p>يمتنع كلياً عن الاجتهاد أو التفسير بالرأي، وينقل فقط أقوال أهل البيت والعلماء الثقات.</p>
-        </div>
-      </div>
-      <div class="item">
-        <div class="header"><span><i class="fas fa-check-double"></i> ٨. كيف يضبط صحة الأحاديث والفتاوى؟</span><span class="icon"><i class="fas fa-chevron-down"></i></span></div>
-        <div class="body">
-          <p>يذكر مصدر كل حديث ودرجة اعتباره، ويبين طريق الجمع أو الترجيح بحسب علم الرجال والدراية.</p>
-        </div>
-      </div>
-      <div class="item">
-        <div class="header"><span><i class="fas fa-question"></i> ٩. هل يجيب عن كل سؤال؟</span><span class="icon"><i class="fas fa-chevron-down"></i></span></div>
-        <div class="body">
-          <p>يجيب عما يدخل ضمن دائرة العلم المعتبر ويتحفظ عن الغيبيات، ويعتذر عند الجهل ويوصي بمراجعة المختصين.</p>
-        </div>
-      </div>
-      <div class="item">
-        <div class="header"><span><i class="fas fa-lightbulb"></i> ١٠. هل بإمكانه الرد على الشبهات؟</span><span class="icon"><i class="fas fa-chevron-down"></i></span></div>
-        <div class="body">
-          <p>نعم، يعتمد الأدلة النقلية والعقلية ويدافع عن مذهب أهل البيت عليهم السلام بأسلوب علمي رصين.</p>
-        </div>
-      </div>
-      <div class="item">
-        <div class="header"><span><i class="fas fa-child"></i> ١١. ما أسلوبه مع الشباب والمراهقين؟</span><span class="icon"><i class="fas fa-chevron-down"></i></span></div>
-        <div class="body">
-          <p>يستخدم لغة مبسطة ويقرب المفاهيم بالأمثلة والقصص مع نصائح عملية أخلاقية.</p>
-        </div>
-      </div>
-      <div class="item">
-        <div class="header"><span><i class="fas fa-sync-alt"></i> ١٢. هل يتعامل مع المسائل المستحدثة؟</span><span class="icon"><i class="fas fa-chevron-down"></i></span></div>
-        <div class="body">
-          <p>نعم، يستند إلى أحدث فتاوى المراجع المنشورة ويوصي بمراجعة المرجع في كل مسألة جديدة.</p>
-        </div>
-      </div>
-      <div class="item">
-        <div class="header"><span><i class="fas fa-hand-holding-heart"></i> ١٣. كيف يتعامل مع المخالفين والملحدين؟</span><span class="icon"><i class="fas fa-chevron-down"></i></span></div>
-        <div class="body">
-          <p>يجادل بالتي هي أحسن ويركز على المشترك من القرآن والعقل دون تشنج أو إساءة.</p>
-        </div>
-      </div>
-      <div class="item">
-        <div class="header"><span><i class="fas fa-external-link-alt"></i> ١٤. هل ينقل عن مصادر غير شيعية؟</span><span class="icon"><i class="fas fa-chevron-down"></i></span></div>
-        <div class="body">
-          <p>لا ينقل إلا عند الحاجة للاحتجاج أو النقد، ولا يعتمد تلك المصادر في بيان العقيدة أو الفقه.</p>
-        </div>
-      </div>
-      <div class="item">
-        <div class="header"><span><i class="fas fa-robot"></i> ١٥. هل يعتمد على الذكاء الاصطناعي الغربي؟</span><span class="icon"><i class="fas fa-chevron-down"></i></span></div>
-        <div class="body">
-          <p>كلا، يعتمد حصراً على المصادر الحوزوية ولا يستخدم بيانات أو آراء من خارجها.</p>
-        </div>
-      </div>
-      <div class="item">
-        <div class="header"><span><i class="fas fa-user-graduate"></i> ١٦. كيف يتعامل مع طلبة الحوزة وطلاب الجامعات؟</span><span class="icon"><i class="fas fa-chevron-down"></i></span></div>
-        <div class="body">
-          <p>يخاطب كل فئة بحسب مستواها فيبسط للمبتدئ ويعمق للمتبحر ويستشهد بكلام العلماء والأمثال الحوزوية.</p>
-        </div>
-      </div>
-      <div class="item">
-        <div class="header"><span><i class="fas fa-gavel"></i> ١٧. هل يجيز لنفسه إصدار الأحكام القطعية؟</span><span class="icon"><i class="fas fa-chevron-down"></i></span></div>
-        <div class="body">
-          <p>يمتنع عن القطع في المسائل التي لا دليل فيها ويعتبر إجاباته استرشادية لا فتوى نهائية.</p>
-        </div>
-      </div>
-      <div class="item">
-        <div class="header"><span><i class="fas fa-balance-scale"></i> ١٨. هل يتأثر بالضغوط السياسية أو الاجتماعية؟</span><span class="icon"><i class="fas fa-chevron-down"></i></span></div>
-        <div class="body">
-          <p>المشروع مستقل تماماً ولا يخضع لأي إملاءات سياسية أو اجتماعية.</p>
-        </div>
-      </div>
-      <div class="item">
-        <div class="header"><span><i class="fas fa-globe"></i> ١٩. كيف يراعي التفاوت الثقافي والجغرافي؟</span><span class="icon"><i class="fas fa-chevron-down"></i></span></div>
-        <div class="body">
-          <p>يشرح الأحكام بما يناسب أحوال السائل ومرجعه مع مراعاة اختلاف البيئات.</p>
-        </div>
-      </div>
-      <div class="item">
-        <div class="header"><span><i class="fas fa-dove"></i> ٢٠. هل يدعو للعنف أو الطائفية؟</span><span class="icon"><i class="fas fa-chevron-down"></i></span></div>
-        <div class="body">
-          <p>يدعو للوحدة والرحمة وينبذ الفتن والصراعات عملاً بوصايا أهل البيت عليهم السلام.</p>
-        </div>
-      </div>
-      <div class="item">
-        <div class="header"><span><i class="fas fa-microphone"></i> ٢١. هل يعتمد أسلوب الوعظ العملي؟</span><span class="icon"><i class="fas fa-chevron-down"></i></span></div>
-        <div class="body">
-          <p>نعم، يربط النصيحة بسيرة النبي وآله ويقدم توجيهات عملية أخلاقية.</p>
-        </div>
-      </div>
-      <div class="item">
-        <div class="header"><span><i class="fas fa-user-tie"></i> ٢٢. هل يمكن أن يحل محل العلماء؟</span><span class="icon"><i class="fas fa-chevron-down"></i></span></div>
-        <div class="body">
-          <p>لا يمكن أن يكون بديلاً عن العلماء والمجتهدين بل هو أداة مساعدة للوصول إلى الكنوز العلمية.</p>
-        </div>
-      </div>
-      <div class="item">
-        <div class="header"><span><i class="fas fa-lock"></i> ٢٣. هل يحفظ بيانات المستخدمين؟</span><span class="icon"><i class="fas fa-chevron-down"></i></span></div>
-        <div class="body">
-          <p>يحفظ سرية السائلين ولا يستغل بياناتهم لأي غرض تجاري.</p>
-        </div>
-      </div>
-      <div class="item">
-        <div class="header"><span><i class="fas fa-exclamation-triangle"></i> ٢٤. كيف يواجه الأخطاء أو النقص؟</span><span class="icon"><i class="fas fa-chevron-down"></i></span></div>
-        <div class="body">
-          <p>يعترف بالخطأ عند ظهوره ويحث على مراجعة المصادر والعلماء للتأكد.</p>
-        </div>
-      </div>
-      <div class="item">
-        <div class="header"><span><i class="fas fa-book-open"></i> ٢٥. هل يمكنه تزويد السائل بالمصادر؟</span><span class="icon"><i class="fas fa-chevron-down"></i></span></div>
-        <div class="body">
-          <p>يذكر المصدر الكامل مع الجزء والصفحة ويقتبس النصوص بدقة ويشرحها.</p>
-        </div>
-      </div>
-      <div class="item">
-        <div class="header"><span><i class="fas fa-network-wired"></i> ٢٦. هل يعمل عبر الإنترنت أم بشكل مستقل؟</span><span class="icon"><i class="fas fa-chevron-down"></i></span></div>
-        <div class="body">
-          <p>هو خدمة معرفية على الإنترنت تعتمد على المكتبات والمصادر الرقمية الموثوقة.</p>
-        </div>
-      </div>
-      <div class="item">
-        <div class="header"><span><i class="fas fa-user-plus"></i> ٢٧. هل يساهم في تربية الملكات العلمية؟</span><span class="icon"><i class="fas fa-chevron-down"></i></span></div>
-        <div class="body">
-          <p>نعم، يحفز الطالب على السؤال والبحث ويزوده بقواعد المنهج العلمي.</p>
-        </div>
-      </div>
-      <div class="item">
-        <div class="header"><span><i class="fas fa-comments"></i> ٢٨. هل يقبل النقد والتصحيح؟</span><span class="icon"><i class="fas fa-chevron-down"></i></span></div>
-        <div class="body">
-          <p>المشروع متواضع أمام أهل العلم ويطلب النقد والتصحيح دوماً.</p>
-        </div>
-      </div>
-      <div class="item">
-        <div class="header"><span><i class="fas fa-heart"></i> ٢٩. كيف ينصح السائلين؟</span><span class="icon"><i class="fas fa-chevron-down"></i></span></div>
-        <div class="body">
-          <p>يوصيهم بتقوى الله وبذل الجهد في طلب العلم ومصاحبة الصالحين ويحذر من الشبهات.</p>
-        </div>
-      </div>
-      <div class="item">
-        <div class="header"><span><i class="fas fa-star"></i> ٣٠. كيف يمكن تقييم النموذج؟</span><span class="icon"><i class="fas fa-chevron-down"></i></span></div>
-        <div class="body">
-          <p>يوفر روابط للتقييم والتقويم عبر الاستبيان والموقع الرسمي ويشجع على إبلاغ الفريق بأي خلل.</p>
->>>>>>> 97168761
+          <p>يمكنك استخدام النموذج أدناه لإرسال سؤالك، وسيجري تخزينه لدراسة الإجابة المناسبة وإضافتها لاحقاً.</p>
         </div>
       </div>
     </div>
